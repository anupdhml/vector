--- conflicted
+++ resolved
@@ -22,7 +22,7 @@
 #[serde(deny_unknown_fields)]
 pub struct EncodingConfig<E> {
     pub(crate) codec: E,
-    #[serde(default)]
+    #[serde(default, skip_serializing_if = "skip_serializing_if_default")]
     pub(crate) schema: Option<String>,
     // TODO(2410): Using PathComponents here is a hack for #2407, #2410 should fix this fully.
     #[serde(default, skip_serializing_if = "skip_serializing_if_default")]
@@ -56,22 +56,13 @@
 where
     E: Default + PartialEq,
 {
-<<<<<<< HEAD
     fn from(encoding: EncodingConfigWithDefault<E>) -> Self {
         Self {
             codec: encoding.codec,
+            schema: encoding.schema,
             only_fields: encoding.only_fields,
             except_fields: encoding.except_fields,
             timestamp_format: encoding.timestamp_format,
-=======
-    fn into(self) -> EncodingConfigWithDefault<E> {
-        EncodingConfigWithDefault {
-            codec: self.codec,
-            schema: self.schema,
-            only_fields: self.only_fields,
-            except_fields: self.except_fields,
-            timestamp_format: self.timestamp_format,
->>>>>>> 105c2d81
         }
     }
 }
