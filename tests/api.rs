#[cfg(feature = "api")]
#[macro_use]
extern crate matches;

mod support;

#[cfg(all(feature = "api", feature = "vector-api-client"))]
mod tests {
<<<<<<< HEAD
    use crate::support::{fork_test, sink, source_with_event_counter, transform};
=======
    use crate::support::{sink, source_with_event_counter, transform};
>>>>>>> 89ae91c1
    use chrono::Utc;
    use futures::StreamExt;
    use std::{
        net::SocketAddr,
        time::{Duration, Instant},
    };
    use tokio::sync::oneshot;
    use url::Url;
    use vector::{
        self,
        api::{self, Server},
        config::{self, Config},
        internal_events::{emit, GeneratorEventProcessed, Heartbeat},
        test_util::{next_addr, retry_until},
    };
    use vector_api_client::{
        connect_subscription_client,
        gql::{
            ComponentsSubscriptionExt, HealthQueryExt, HealthSubscriptionExt, MetaQueryExt,
            MetricsSubscriptionExt,
        },
        test::*,
        Client, SubscriptionClient,
    };

    // Initialize the metrics system.
    fn init_metrics() -> oneshot::Sender<()> {
        vector::trace::init(true, true, "info");
        let _ = vector::metrics::init();

        let (shutdown_tx, shutdown_rx) = oneshot::channel::<()>();
        tokio::spawn(async move {
            let since = Instant::now();
            tokio::time::interval(Duration::from_secs(1))
                .take_until(shutdown_rx)
                .for_each(|_| async move { emit(Heartbeat { since }) })
                .await
        });

        shutdown_tx
    }

    /// Invokes `fork_test`, and initializes metrics
    fn metrics_test<T: std::future::Future>(test_name: &'static str, fut: T) {
        fork_test(test_name, async move {
            let _metrics = init_metrics();
            fut.await;
        })
    }

    // Provides a config that enables the API server, assigned to a random port. Implicitly
    // tests that the config shape matches expectations
    fn api_enabled_config() -> Config {
        let mut config = Config::builder();
        config.add_source("in1", source_with_event_counter().1);
        config.add_sink("out1", &["in1"], sink(10).1);
        config.api.enabled = true;
        config.api.address = Some(next_addr());

        config.build().unwrap()
    }

    async fn from_str_config(conf: &str) -> vector::topology::RunningTopology {
        let mut c = config::load_from_str(conf).unwrap();
        c.api.address = Some(next_addr());

        let diff = config::ConfigDiff::initial(&c);
        let pieces = vector::topology::build_or_log_errors(&c, &diff)
            .await
            .unwrap();

        let result = vector::topology::start_validated(c, diff, pieces, false).await;
        let (topology, _graceful_crash) = result.unwrap();

        topology
    }

    // Starts and returns the server
    fn start_server() -> Server {
        let config = api_enabled_config();
        api::Server::start(&config)
    }

    fn make_client(addr: SocketAddr) -> Client {
        let url = Url::parse(&*format!("http://{}/graphql", addr)).unwrap();

        Client::new(url)
    }

    // Returns the result of a URL test against the API. Wraps the test in retry_until
    // to guard against the race condition of the TCP listener not being ready
    async fn url_test(config: Config, url: &'static str) -> reqwest::Response {
        let addr = config.api.address.unwrap();
        let url = format!("http://{}:{}/{}", addr.ip(), addr.port(), url);

        let _server = api::Server::start(&config);

        // Build the request
        let client = reqwest::Client::new();

        retry_until(
            || client.get(&url).send(),
            Duration::from_millis(100),
            Duration::from_secs(10),
        )
        .await
    }

    // Creates and returns a new subscription client. Connection is re-attempted until
    // the specified timeout
    async fn new_subscription_client(addr: SocketAddr) -> SubscriptionClient {
        let url = Url::parse(&*format!("ws://{}/graphql", addr)).unwrap();

        retry_until(
            || connect_subscription_client(url.clone()),
            Duration::from_millis(50),
            Duration::from_secs(10),
        )
        .await
    }

    // Emits fake generate events every 10ms until the returned shutdown falls out of scope
    fn emit_fake_generator_events() -> oneshot::Sender<()> {
        let (shutdown_tx, shutdown_rx) = oneshot::channel::<()>();
        tokio::spawn(async move {
            tokio::time::interval(Duration::from_millis(10))
                .take_until(shutdown_rx)
                .for_each(|_| async { emit(GeneratorEventProcessed) })
                .await
        });

        shutdown_tx
    }

    async fn new_heartbeat_subscription(
        client: &SubscriptionClient,
        num_results: usize,
        interval: i64,
    ) {
        let subscription = client.heartbeat_subscription(interval);

        tokio::pin! {
            let heartbeats = subscription.stream().take(num_results);
        }

        // Should get 3x timestamps that are at least `interval` apart. The first one
        // will be almost immediate, so move it by `interval` to account for the diff
        let now = Utc::now() - chrono::Duration::milliseconds(interval);

        for mul in 1..=num_results {
            let diff = heartbeats
                .next()
                .await
                .unwrap()
                .unwrap()
                .data
                .unwrap()
                .heartbeat
                .utc
                - now;

            assert!(diff.num_milliseconds() >= mul as i64 * interval);
        }

        // Stream should have stopped after `num_results`
        assert_matches!(heartbeats.next().await, None);
    }

    async fn new_uptime_subscription(client: &SubscriptionClient) {
        let subscription = client.uptime_subscription();

        tokio::pin! {
            let uptime = subscription.stream().skip(1);
        }

        // Uptime should be above zero
        assert!(
            uptime
                .take(1)
                .next()
                .await
                .unwrap()
                .unwrap()
                .data
                .unwrap()
                .uptime
                .seconds
                > 0.00
        )
    }

    async fn new_processed_events_total_subscription(
        client: &SubscriptionClient,
        num_results: usize,
        interval: i64,
    ) {
        // Emit events for the duration of the test
        let _shutdown = emit_fake_generator_events();

        let subscription = client.processed_events_total_subscription(interval);

        tokio::pin! {
            let processed_events_total = subscription.stream().take(num_results);
        }

        let mut last_result = 0.0;

        for _ in 0..num_results {
            let ep = processed_events_total
                .next()
                .await
                .unwrap()
                .unwrap()
                .data
                .unwrap()
                .processed_events_total
                .processed_events_total;

            assert!(ep > last_result);
            last_result = ep
        }
    }

    #[tokio::test]
    /// Tests the /health endpoint returns a 200 responses (non-GraphQL)
    async fn api_health() {
        let res = url_test(api_enabled_config(), "health")
            .await
            .text()
            .await
            .unwrap();

        assert!(res.contains("ok"));
    }

    #[tokio::test]
    /// Tests that the API playground is enabled when playground = true (implicit)
    async fn api_playground_enabled() {
        let mut config = api_enabled_config();
        config.api.playground = true;

        let res = url_test(config, "playground").await.status();

        assert!(res.is_success());
    }

    #[tokio::test]
    /// Tests that the /playground URL is inaccessible if it's been explicitly disabled
    async fn api_playground_disabled() {
        let mut config = api_enabled_config();
        config.api.playground = false;

        let res = url_test(config, "playground").await.status();

        assert!(res.is_client_error());
    }

    #[tokio::test]
    /// Tests the health query
    async fn api_graphql_health() {
        let server = start_server();
        let client = make_client(server.addr());

        let res = client.health_query().await.unwrap();

        assert!(res.data.unwrap().health);
        assert_eq!(res.errors, None);
    }

    #[test]
    /// Tests links between components
    fn api_graphql_component_links() {
        fork_test("tests::api_graphql_component_links", async {
            let mut config_builder = Config::builder();
            config_builder.add_source("in1", source_with_event_counter().1);
            config_builder.add_transform("t1", &["in1"], transform("t1_", 1.1));
            config_builder.add_transform("t2", &["t1"], transform("t2_", 1.1));
            config_builder.add_sink("out1", &["in1", "t2"], sink(10).1);
            config_builder.api.enabled = true;
            config_builder.api.address = Some(next_addr());

            let config = config_builder.build().unwrap();
            let server = api::Server::start(&config);

            let client = make_client(server.addr());

            let res = client.component_links_query().await.unwrap();
            let data = res.data.unwrap();

            // should be a single source named "in1"
            assert!(data.sources.len() == 1);
            assert!(data.sources[0].name == "in1");

            // "in1" source should link to exactly one transform named "t1"
            assert!(data.sources[0].transforms.len() == 1);
            assert!(data.sources[0].transforms[0].name == "t1");

            // "in1" source should link to exactly one sink named "out2"
            assert!(data.sources[0].sinks.len() == 1);
            assert!(data.sources[0].sinks[0].name == "out1");

            // there should be 2 transforms
            assert!(data.transforms.len() == 2);

            // get a reference to "t1" and "t2"
            let mut t1 = &data.transforms[0];
            let mut t2 = &data.transforms[1];

            // swap if needed
            if t1.name == "t2" {
                t1 = &data.transforms[1];
                t2 = &data.transforms[0];
            }

            // "t1" transform should link to exactly one source named "in1"
            assert!(t1.sources.len() == 1);
            assert!(t1.sources[0].name == "in1");

            // "t1" transform should link to exactly one transform named "t2"
            assert!(t1.transforms.len() == 1);
            assert!(t1.transforms[0].name == "t2");

            // "t1" transform should NOT link to any sinks
            assert!(t1.sinks.is_empty());

            // "t2" transform should link to exactly one sink named "out1"
            assert!(t2.sinks.len() == 1);
            assert!(t2.sinks[0].name == "out1");

            // "t2" transform should NOT link to any sources or transforms
            assert!(t2.sources.is_empty());
            assert!(t2.transforms.is_empty());

            // should be a single sink named "out1"
            assert!(data.sinks.len() == 1);
            assert!(data.sinks[0].name == "out1");

            // "out1" sink should link to exactly one source named "in1"
            assert!(data.sinks[0].sources.len() == 1);
            assert!(data.sinks[0].sources[0].name == "in1");

            // "out1" sink should link to exactly one transform named "t2"
            assert!(data.sinks[0].transforms.len() == 1);
            assert!(data.sinks[0].transforms[0].name == "t2");

            assert_eq!(res.errors, None);
        })
    }

    #[tokio::test]
    /// Tests links between components
    async fn test_component_links() {
        let mut config_builder = Config::builder();
        config_builder.add_source("in1", source_with_event_counter().1);
        config_builder.add_transform("t1", &["in1"], transform("t1_", 1.1));
        config_builder.add_transform("t2", &["t1"], transform("t2_", 1.1));
        config_builder.add_sink("out1", &["in1", "t2"], sink(10).1);
        config_builder.api.enabled = true;
        config_builder.api.address = Some(next_addr());

        let config = config_builder.build().unwrap();
        let server = api::Server::start(&config);

        let client = make_client(server.addr());

        let res = client.component_links_query().await.unwrap();
        let data = res.data.unwrap();

        // should be a single source named "in1"
        assert!(data.sources.len() == 1);
        assert!(data.sources[0].name == "in1");

        // "in1" source should link to exactly one transform named "t1"
        assert!(data.sources[0].transforms.len() == 1);
        assert!(data.sources[0].transforms[0].name == "t1");

        // "in1" source should link to exactly one sink named "out2"
        assert!(data.sources[0].sinks.len() == 1);
        assert!(data.sources[0].sinks[0].name == "out1");

        // there should be 2 transforms
        assert!(data.transforms.len() == 2);

        // get a reference to "t1" and "t2"
        let mut t1 = &data.transforms[0];
        let mut t2 = &data.transforms[1];

        // swap if needed
        if t1.name == "t2" {
            t1 = &data.transforms[1];
            t2 = &data.transforms[0];
        }

        // "t1" transform should link to exactly one source named "in1"
        assert!(t1.sources.len() == 1);
        assert!(t1.sources[0].name == "in1");

        // "t1" transform should link to exactly one transform named "t2"
        assert!(t1.transforms.len() == 1);
        assert!(t1.transforms[0].name == "t2");

        // "t1" transform should NOT link to any sinks
        assert!(t1.sinks.is_empty());

        // "t2" transform should link to exactly one sink named "out1"
        assert!(t2.sinks.len() == 1);
        assert!(t2.sinks[0].name == "out1");

        // "t2" transform should NOT link to any sources or transforms
        assert!(t2.sources.is_empty());
        assert!(t2.transforms.is_empty());

        // should be a single sink named "out1"
        assert!(data.sinks.len() == 1);
        assert!(data.sinks[0].name == "out1");

        // "out1" sink should link to exactly one source named "in1"
        assert!(data.sinks[0].sources.len() == 1);
        assert!(data.sinks[0].sources[0].name == "in1");

        // "out1" sink should link to exactly one transform named "t2"
        assert!(data.sinks[0].transforms.len() == 1);
        assert!(data.sinks[0].transforms[0].name == "t2");

        assert_eq!(res.errors, None);
    }

    #[tokio::test]
    /// tests that version_string meta matches the current Vector version
    async fn api_graphql_meta_version_string() {
        let server = start_server();
        let client = make_client(server.addr());

        let res = client.meta_version_string().await.unwrap();

        assert_eq!(res.data.unwrap().meta.version_string, vector::get_version());
    }

    #[test]
    /// Tests that the heartbeat subscription returns a UTC payload every 1/2 second
    fn api_graphql_heartbeat() {
        metrics_test("tests::api_graphql_heartbeat", async {
            let server = start_server();
            let client = new_subscription_client(server.addr()).await;

            new_heartbeat_subscription(&client, 3, 500).await;
        })
    }

    #[test]
    /// Tests for Vector instance uptime in seconds
    fn api_graphql_uptime_metrics() {
        metrics_test("tests::api_graphql_uptime_metrics", async {
            let server = start_server();
            let client = new_subscription_client(server.addr()).await;

            new_uptime_subscription(&client).await;
        })
    }

    #[test]
    /// Tests for events processed metrics, using fake generator events
    fn api_graphql_event_processed_total_metrics() {
        metrics_test("tests::api_graphql_event_processed_total_metrics", async {
            let server = start_server();
            let client = new_subscription_client(server.addr()).await;

            new_processed_events_total_subscription(&client, 3, 100).await;
        })
    }

    #[test]
    /// Tests whether 2 disparate subscriptions can run against a single client
    fn api_graphql_combined_heartbeat_uptime() {
        metrics_test("tests::api_graphql_combined_heartbeat_uptime", async {
            let server = start_server();
            let client = new_subscription_client(server.addr()).await;

            futures::join! {
                new_uptime_subscription(&client),
                new_heartbeat_subscription(&client, 3, 500),
            };
        })
    }

    #[test]
    #[allow(clippy::float_cmp)]
    /// Tests componentProcessedEventsTotals returns increasing metrics, ordered by
    /// source -> transform -> sink
    fn api_graphql_component_processed_events_totals() {
        metrics_test(
            "tests::api_graphql_component_processed_events_totals",
            async {
                let conf = r#"
                    [api]
                      enabled = true

                    [sources.processed_events_total_batch_source]
                      type = "generator"
                      lines = ["Random line", "And another"]
                      batch_interval = 0.01

                    [sinks.processed_events_total_batch_sink]
                      # General
                      type = "blackhole"
                      inputs = ["processed_events_total_batch_source"]
                      print_amount = 100000
                "#;

                let topology = from_str_config(conf).await;

                tokio::time::delay_for(tokio::time::Duration::from_millis(500)).await;

                let server = api::Server::start(topology.config());
                let client = new_subscription_client(server.addr()).await;
                let subscription = client.component_processed_events_totals_subscription(500);

                let data = subscription
                    .stream()
                    .skip(1)
                    .take(1)
                    .map(|r| r.unwrap().data.unwrap().component_processed_events_totals)
                    .next()
                    .await
                    .expect("Didn't return results");

                assert_eq!(data[0].name, "processed_events_total_batch_source");
                assert_eq!(data[1].name, "processed_events_total_batch_sink");
            },
        )
    }

    #[test]
    #[allow(clippy::float_cmp)]
    /// Tests componentProcessedBytesTotals returns increasing metrics, ordered by
    /// source -> transform -> sink
    fn api_graphql_component_processed_bytes_totals() {
        metrics_test(
            "tests::api_graphql_component_processed_bytes_totals",
            async {
                let conf = r#"
                    [api]
                      enabled = true

                    [sources.processed_bytes_total_batch_source]
                      type = "generator"
                      lines = ["Random line", "And another"]
                      batch_interval = 0.1

                    [sinks.processed_bytes_total_batch_sink]
                      # General
                      type = "blackhole"
                      inputs = ["processed_bytes_total_batch_source"]
                      print_amount = 100000
                "#;

                let topology = from_str_config(conf).await;

                let server = api::Server::start(topology.config());
                let client = new_subscription_client(server.addr()).await;
                let subscription = client.component_processed_bytes_totals_subscription(500);

                let data = subscription
                    .stream()
                    .skip(1)
                    .take(1)
                    .map(|r| r.unwrap().data.unwrap().component_processed_bytes_totals)
                    .next()
                    .await
                    .expect("Didn't return results");

                // Bytes are currently only relevant on sinks
                assert_eq!(data[0].name, "processed_bytes_total_batch_sink");
                assert!(data[0].metric.processed_bytes_total > 0.00);
            },
        )
    }

    #[test]
    /// Tests componentAdded receives an added component
    fn api_graphql_component_added_subscription() {
        metrics_test("tests::api_graphql_component_added_subscription", async {
            let conf = r#"
                [api]
                  enabled = true

                [sources.component_added_source_1]
                  type = "generator"
                  lines = ["Random line", "And another"]
                  batch_interval = 0.1

                [sinks.component_added_sink]
                  # General
                  type = "blackhole"
                  inputs = ["component_added_source_1"]
                  print_amount = 100000
            "#;

            let mut topology = from_str_config(conf).await;

            let server = api::Server::start(topology.config());
            let client = new_subscription_client(server.addr()).await;

            // Spawn a handler for listening to changes
            let handle = tokio::spawn(async move {
                let subscription = client.component_added();

                tokio::pin! {
                    let component_added = subscription.stream();
                }

                assert_eq!(
                    "component_added_source_2",
                    component_added
                        .next()
                        .await
                        .unwrap()
                        .unwrap()
                        .data
                        .unwrap()
                        .component_added
                        .name,
                );
            });

            // After a short delay, update the config to include `gen2`
            tokio::time::delay_for(tokio::time::Duration::from_millis(200)).await;

            let conf = r#"
                [api]
                  enabled = true

                [sources.component_added_source_1]
                  type = "generator"
                  lines = ["Random line", "And another"]
                  batch_interval = 0.1

                [sources.component_added_source_2]
                  type = "generator"
                  lines = ["3rd line", "4th line"]
                  batch_interval = 0.1

                [sinks.component_added_sink]
                  # General
                  type = "blackhole"
                  inputs = ["component_added_source_1", "component_added_source_2"]
                  print_amount = 100000
            "#;

            let c = config::load_from_str(conf).unwrap();

            topology.reload_config_and_respawn(c, false).await.unwrap();
            server.update_config(topology.config());

            // Await the join handle
            handle.await.unwrap();
        })
    }

    #[test]
    /// Tests componentRemoves detects when a component has been removed
    fn api_graphql_component_removed_subscription() {
        metrics_test("tests::api_graphql_component_removed_subscription", async {
            let mut conf = r#"
                [api]
                  enabled = true

                [sources.component_removed_source_1]
                  type = "generator"
                  lines = ["Random line", "And another"]
                  batch_interval = 0.1

                [sources.component_removed_source_2]
                  type = "generator"
                  lines = ["3rd line", "4th line"]
                  batch_interval = 0.1

                [sinks.component_removed_sink]
                  # General
                  type = "blackhole"
                  inputs = ["component_removed_source_1", "component_removed_source_2"]
                  print_amount = 100000
            "#;

            let mut topology = from_str_config(conf).await;

            let server = api::Server::start(topology.config());
            let client = new_subscription_client(server.addr()).await;

            // Spawn a handler for listening to changes
            let handle = tokio::spawn(async move {
                let subscription = client.component_removed();

                tokio::pin! {
                    let component_removed = subscription.stream();
                }

                assert_eq!(
                    "component_removed_source_2",
                    component_removed
                        .next()
                        .await
                        .unwrap()
                        .unwrap()
                        .data
                        .unwrap()
                        .component_removed
                        .name,
                );
            });

            // After a short delay, update the config to remove `gen2`
            tokio::time::delay_for(tokio::time::Duration::from_millis(200)).await;

            // New configuration that will be reloaded
            conf = r#"
                [api]
                  enabled = true

                [sources.component_removed_source_1]
                  type = "generator"
                  lines = ["Random line", "And another"]
                  batch_interval = 0.1

                [sinks.component_removed_sink]
                  # General
                  type = "blackhole"
                  inputs = ["component_removed_source_1"]
                  print_amount = 100000
            "#;

            let c = config::load_from_str(conf).unwrap();

            topology.reload_config_and_respawn(c, false).await.unwrap();
            server.update_config(topology.config());

            // Await the join handle
            handle.await.unwrap();
        })
    }
}<|MERGE_RESOLUTION|>--- conflicted
+++ resolved
@@ -6,11 +6,7 @@
 
 #[cfg(all(feature = "api", feature = "vector-api-client"))]
 mod tests {
-<<<<<<< HEAD
     use crate::support::{fork_test, sink, source_with_event_counter, transform};
-=======
-    use crate::support::{sink, source_with_event_counter, transform};
->>>>>>> 89ae91c1
     use chrono::Utc;
     use futures::StreamExt;
     use std::{
