pub mod v1;
pub mod v2;

use crate::{
    config::{DataType, GenerateConfig, TransformConfig, TransformDescription},
    transforms::Transform,
};
use serde::{Deserialize, Serialize};

#[derive(Serialize, Deserialize, Debug)]
enum V1 {
    #[serde(rename = "1")]
    V1,
}

#[derive(Serialize, Deserialize, Debug)]
#[serde(deny_unknown_fields)]
pub struct LuaConfigV1 {
    version: Option<V1>,
    #[serde(flatten)]
    config: v1::LuaConfig,
}

#[derive(Serialize, Deserialize, Debug)]
enum V2 {
    #[serde(rename = "2")]
    V2,
}

#[derive(Serialize, Deserialize, Debug)]
#[serde(deny_unknown_fields)]
pub struct LuaConfigV2 {
    version: V2,
    #[serde(flatten)]
    config: v2::LuaConfig,
}

#[derive(Serialize, Deserialize, Debug)]
#[serde(untagged)]
pub enum LuaConfig {
    V1(LuaConfigV1),
    V2(LuaConfigV2),
}

inventory::submit! {
    TransformDescription::new::<LuaConfig>("lua")
}

impl GenerateConfig for LuaConfig {
    fn generate_config() -> toml::Value {
        toml::from_str(
            r#"version = "2"
            hooks.process = """#,
        )
        .unwrap()
    }
}

#[async_trait::async_trait]
#[typetag::serde(name = "lua")]
impl TransformConfig for LuaConfig {
<<<<<<< HEAD
    async fn build(&self, cx: TransformContext) -> crate::Result<Transform> {
=======
    async fn build(&self) -> crate::Result<Box<dyn Transform>> {
>>>>>>> 8d68f999
        match self {
            LuaConfig::V1(v1) => v1.config.build(),
            LuaConfig::V2(v2) => v2.config.build(),
        }
    }

    fn input_type(&self) -> DataType {
        match self {
            LuaConfig::V1(v1) => v1.config.input_type(),
            LuaConfig::V2(v2) => v2.config.input_type(),
        }
    }

    fn output_type(&self) -> DataType {
        match self {
            LuaConfig::V1(v1) => v1.config.output_type(),
            LuaConfig::V2(v2) => v2.config.output_type(),
        }
    }

    fn transform_type(&self) -> &'static str {
        match self {
            LuaConfig::V1(v1) => v1.config.transform_type(),
            LuaConfig::V2(v2) => v2.config.transform_type(),
        }
    }
}

#[cfg(test)]
mod test {
    #[test]
    fn generate_config() {
        crate::test_util::test_generate_config::<super::LuaConfig>();
    }
}<|MERGE_RESOLUTION|>--- conflicted
+++ resolved
@@ -59,11 +59,7 @@
 #[async_trait::async_trait]
 #[typetag::serde(name = "lua")]
 impl TransformConfig for LuaConfig {
-<<<<<<< HEAD
-    async fn build(&self, cx: TransformContext) -> crate::Result<Transform> {
-=======
-    async fn build(&self) -> crate::Result<Box<dyn Transform>> {
->>>>>>> 8d68f999
+    async fn build(&self) -> crate::Result<Transform> {
         match self {
             LuaConfig::V1(v1) => v1.config.build(),
             LuaConfig::V2(v2) => v2.config.build(),
